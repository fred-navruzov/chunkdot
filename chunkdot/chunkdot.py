--- conflicted
+++ resolved
@@ -2,15 +2,11 @@
 
 import numpy as np
 from numba import njit, prange
-<<<<<<< HEAD
 from numba_progress import ProgressBar
-from scipy.sparse import csr_matrix, issparse
+from scipy.sparse import csr_matrix
 
 from chunkdot import numba_argpartition  # pylint: disable=unused-import
-=======
-from scipy.sparse import csr_matrix
 from chunkdot.utils import to_sparse
->>>>>>> 79b25c6e
 
 
 def warm_up_chunkdot():
